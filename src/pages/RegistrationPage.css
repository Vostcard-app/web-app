.register-container {
  max-width: 420px;
  margin: 50px auto;
  padding: 30px;
  background-color: #ffffff;
  border-radius: 10px;
  box-shadow: 0 8px 20px rgba(0, 0, 0, 0.1);
}

.header {
  display: flex;
  justify-content: space-between;
  align-items: center;
}

.header h1 {
  font-size: 14px;
  color: #333;
}

.home-button {
  background-color: transparent;
  border: none;
  cursor: pointer;
  font-size: 14px;
  color: #0077cc;
}

.welcome {
  text-align: center;
  margin: 20px 0;
  font-size: 14px;
}

.input-field {
  width: 100%;
  padding: 12px;
  margin: 8px 0;
  border-radius: 6px;
  border: 1px solid #ccc;
  box-sizing: border-box;
}

.centered-input {
  width: 100%;
  margin-bottom: 20px;
  font-size: 14px;
  padding: 10px 12px;
  border-radius: 12px;
  border: 1px solid #eee;
  background: #f8f8f8;
  color: #222;
  box-sizing: border-box;
<<<<<<< HEAD
  text-align: center !important;
}

.centered-input::placeholder {
  text-align: center !important;
  opacity: 1 !important;
}

/* Force centering for all input states */
.centered-input:focus {
  text-align: center !important;
=======
  text-align: left !important;
}

/* Extra specific override to ensure left alignment works */
input.centered-input {
  text-align: left !important;
}

.centered-input::placeholder {
  text-align: left !important;
  opacity: 1 !important;
}

/* Force left alignment for all input states */
.centered-input:focus {
  text-align: left !important;
>>>>>>> 536dc88d
  outline: none;
}

/* Additional browser-specific overrides */
.centered-input::-webkit-input-placeholder {
<<<<<<< HEAD
  text-align: center !important;
}

.centered-input::-moz-placeholder {
  text-align: center !important;
}

.centered-input:-ms-input-placeholder {
  text-align: center !important;
}

.centered-input:-moz-placeholder {
  text-align: center !important;
=======
  text-align: left !important;
}

.centered-input::-moz-placeholder {
  text-align: left !important;
}

.centered-input:-ms-input-placeholder {
  text-align: left !important;
}

.centered-input:-moz-placeholder {
  text-align: left !important;
>>>>>>> 536dc88d
}

.password-wrapper {
  display: flex;
  align-items: center;
}

.password-wrapper input {
  flex: 1;
}

.eye-button {
  background-color: transparent;
  border: none;
  cursor: pointer;
  font-size: 14px;
  margin-left: 8px;
}

.account-type-label {
  display: block;
  margin-top: 10px;
  margin-bottom: 4px;
  font-weight: bold;
}

.main-button {
  width: 100%;
  padding: 12px;
  margin: 12px 0;
  background-color: #0077cc;
  color: white;
  border: none;
  border-radius: 6px;
  cursor: pointer;
  font-size: 14px;
}

.main-button:hover {
  background-color: #005fa3;
}

.error-message {
  color: red;
  margin: 8px 0;
  text-align: center;
}

.register-prompt {
  text-align: center;
  margin-top: 10px;
  color: #555;
}<|MERGE_RESOLUTION|>--- conflicted
+++ resolved
@@ -51,7 +51,6 @@
   background: #f8f8f8;
   color: #222;
   box-sizing: border-box;
-<<<<<<< HEAD
   text-align: center !important;
 }
 
@@ -63,30 +62,11 @@
 /* Force centering for all input states */
 .centered-input:focus {
   text-align: center !important;
-=======
-  text-align: left !important;
-}
-
-/* Extra specific override to ensure left alignment works */
-input.centered-input {
-  text-align: left !important;
-}
-
-.centered-input::placeholder {
-  text-align: left !important;
-  opacity: 1 !important;
-}
-
-/* Force left alignment for all input states */
-.centered-input:focus {
-  text-align: left !important;
->>>>>>> 536dc88d
   outline: none;
 }
 
 /* Additional browser-specific overrides */
 .centered-input::-webkit-input-placeholder {
-<<<<<<< HEAD
   text-align: center !important;
 }
 
@@ -100,21 +80,6 @@
 
 .centered-input:-moz-placeholder {
   text-align: center !important;
-=======
-  text-align: left !important;
-}
-
-.centered-input::-moz-placeholder {
-  text-align: left !important;
-}
-
-.centered-input:-ms-input-placeholder {
-  text-align: left !important;
-}
-
-.centered-input:-moz-placeholder {
-  text-align: left !important;
->>>>>>> 536dc88d
 }
 
 .password-wrapper {
